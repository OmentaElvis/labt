--- conflicted
+++ resolved
@@ -1,7 +1,7 @@
 workspace = { members = ["labt-proc-macro"] }
 [package]
 name = "labt"
-version = "0.3.0"
+version = "0.3.2"
 edition = "2021"
 description = "Lab-t Lightweight Android build tool" 
 homepage = "https://gitlab.com/lab-tool/labt"
@@ -37,17 +37,14 @@
 labt-proc-macro = {path = "labt-proc-macro", version = "0.1.0"}
 glob = "0.3.1"
 zip = { version = "2.1.1", default-features = false, features = ["deflate"] }
-<<<<<<< HEAD
-
-[features]
-vendored-lua = ["mlua/vendored"]
-=======
 ratatui = "0.26.3"
 crossterm = "0.27.0"
 fuzzy-matcher = "0.3.7"
 sha1 = "0.10.6"
 lazy_static = "1.5.0"
 
+[features]
+vendored-lua = ["mlua/vendored"]
+
 [dev-dependencies]
-pretty_assertions = "1.4.0"
->>>>>>> 258c55a5
+pretty_assertions = "1.4.0"