use std::{
    collections::HashMap,
    env::current_dir,
    fs::{create_dir_all, File},
    io::Write,
    path::PathBuf,
    time::Duration,
};

use anyhow::Context;
use clap::{Args, Subcommand};
use git2::Repository;
use indicatif::{ProgressBar, ProgressStyle};
use log::{info, warn};

use crate::{
    config::{add_plugin_to_config, get_config, remove_plugin_from_config},
    get_home,
    plugin::config::PluginToml,
    MULTI_PROGRESS_BAR,
};

use super::Submodule;

#[derive(Clone, Args)]
pub struct PluginArgs {
    /// Plugin subcommand
    #[command(subcommand)]
    command: PluginSubcommands,
}

#[derive(Clone, Subcommand)]
pub enum PluginSubcommands {
    /// Create a plugin
    Create(CreateArgs),
    /// remove a plugin
    Remove(RemoveArgs),
    /// Use a plugin, tries to install the plugin if missing
    Use(UseArgs),
    /// Install missing plugins defined in Project config
    Fetch,
}

#[derive(Clone, Args)]
pub struct CreateArgs {
    /// Plugin name to create
    name: String,
    /// Plugin version
    version: String,
    /// The location to create the plugin, default Labt plugins folder
    path: Option<PathBuf>,
    /// If the plugin is local to the project
    #[arg(short, long, action)]
    local: bool,
}

#[derive(Clone, Args)]
pub struct RemoveArgs {
    /// Plugin name to be removed
    name: String,
}

#[derive(Clone, Args)]
pub struct UseArgs {
    /// The name of the plugin
    name: String,
    /// The version of the plugin
    version: String,
    /// The path/url where to fetch the plugin
    location: String,
}

pub struct Plugin<'a> {
    /// commandline args passed to this submodule
    args: &'a PluginArgs,
}

impl<'a> Plugin<'a> {
    pub fn new(args: &'a PluginArgs) -> Self {
        Plugin { args }
    }
}

impl<'a> Submodule for Plugin<'a> {
    /// The module entry point
    fn run(&mut self) -> anyhow::Result<()> {
        // match through the subcommands
        match &self.args.command {
            PluginSubcommands::Create(arg) => {
                create_new_plugin(
                    arg.name.clone(),
                    arg.version.clone(),
                    arg.path.clone(),
                    arg.local,
                )
                .context("Failed to create the new plugin")?;
            }
            PluginSubcommands::Remove(arg) => {
                // removes the plugin from config only and remains globally
                remove_plugin_from_config(arg.name.clone())
                    .context("Failed to remove plugin from config")?;
            }
            PluginSubcommands::Use(arg) => {
                fetch_plugin(
                    arg.name.clone(),
                    arg.version.clone(),
                    arg.location.clone(),
                    true,
                )
                .context("Failed to configure plugin.")?;
            }
            PluginSubcommands::Fetch => {
                fetch_plugins_from_config().context("Failed to fetch plugins")?;
            }
        }
        Ok(())
    }
}

/// Do a clone if the location is a http url
/// else if the path exists on os file system, add it to the config
/// Returns an error if the underlying io/parsing operations fail.
pub fn fetch_plugin(
    name: String,
    version: String,
    location: String,
    update_config: bool,
) -> anyhow::Result<()> {
    // check if its a fs path
    let path = PathBuf::from(&location);
    if path.exists() {
        if update_config {
            add_plugin_to_config(name, version, location)
                .context("Failed to add plugin to project config")?;
        }
        return Ok(());
    }

    let mut path = get_home().context("Failed to get Labt Home")?;
    path.push("plugins");
    path.push(format!("{}-{}", name, version));

    // check if plugin already exists on that path
    let mut conf = path.clone();
    conf.push("plugin.toml");
    if conf.exists() {
        if update_config {
            add_plugin_to_config(name, version, location)
                .context("Failed to add plugin to project config")?;
        }
        return Ok(());
    }

    // The plugin does not exist
    create_dir_all(&path).context(format!(
        "Failed to create plugin directory for {}-{}",
        name, version
    ))?;

    // start a new spinner progress bar and add it to the global multi progress bar
    let spinner = MULTI_PROGRESS_BAR.add(ProgressBar::new_spinner());
    spinner.enable_steady_tick(Duration::from_millis(100));
    spinner.set_style(ProgressStyle::with_template("{spinner} {prefix:.blue} {wide_msg}").unwrap());
    spinner.set_prefix("Plugin");
    spinner.set_message(format!("Clonning {}", location));

    // TODO use git2 callbacks to display meaningfull progress
    // TODO do a checkout for a specific tag

    // must be a url
    let _repo = Repository::clone(location.as_str(), path)
        .context("Failed to clone plugin to local directory")?;

    if update_config {
        // add plugin to config
        add_plugin_to_config(name.clone(), version.clone(), location)
            .context("Failed to add plugin to project config")?;
    }
    // finish and clear progressbar
    spinner.finish_and_clear();
    info!(target: "plugin", "Installed plugin: {}-{}", name, version);

    Ok(())
}

/// Fetches all plugin listed on the project config
/// Returns an error if the underlying io/parsing operations fail.
pub fn fetch_plugins_from_config() -> anyhow::Result<()> {
    let config = get_config().context("Failed reading project configuration")?;
    if let Some(plugins) = config.plugins {
        for (name, plugin) in plugins {
            fetch_plugin(
                name.clone(),
                plugin.version.clone(),
                plugin.location.unwrap_or(
                    get_home() // try using labt home if not specified
                        .context("Failed to get Labt home")?
                        .to_str()
                        .unwrap_or("")
                        .to_string(),
                ),
                false,
            )
            .context(format!(
                "Failed to fetch plugin: {}-{}",
                name, plugin.version
            ))?;
        }
    }
    Ok(())
}

/// Creates a new plugin on the provided path, if local_plugin is true, the
/// plugin is created on current directory
/// UNSTABLE
/// Returns an error if underlying IO/serialization operations fail
pub fn create_new_plugin(
    name: String,
    version: String,
    path: Option<PathBuf>,
    local_plugin: bool,
) -> anyhow::Result<()> {
    warn!("This is an unstable feature, Things may not work correctly");
    let plugin = PluginToml {
        name: name.clone(),
        version: version.clone(),
        stages: HashMap::default(),
        path: PathBuf::new(),
        package_paths: None,
<<<<<<< HEAD
        enable_unsafe: false,
=======
        sdk: Vec::new(),
>>>>>>> 258c55a5
    };

    let mut path = if local_plugin {
        let mut cwd = current_dir().context("Failed to get current working directory.")?;
        cwd.push("plugins");
        cwd.push(format!("{}-{}", name, version));
        create_dir_all(&cwd).context("Failed creating plugin directory on project folder")?;
        cwd
    } else {
        // if is not a local plugin, then check for path
        if let Some(path) = path {
            // path was specified so the user knows what they are doing
            // so return path without any extras
            path
        } else {
            let mut path = get_home().context("Failed to get Labt Home")?;
            path.push("plugins");
            path.push(format!("{}-{}", name, version));
            path
        }
    };

    let doc = plugin.to_string();
    path.push("plugin.toml");
    let mut file =
        File::create(&path).context(format!("Failed to create plugin file at {:?}", path))?;
    file.write_all(doc.to_string().as_bytes())
        .context(format!("Failed to write plugin file {:?}", path))?;

    info!(target: "plugin", "Created a plugin at {:?}", path);

    Ok(())
}<|MERGE_RESOLUTION|>--- conflicted
+++ resolved
@@ -227,11 +227,8 @@
         stages: HashMap::default(),
         path: PathBuf::new(),
         package_paths: None,
-<<<<<<< HEAD
         enable_unsafe: false,
-=======
         sdk: Vec::new(),
->>>>>>> 258c55a5
     };
 
     let mut path = if local_plugin {
