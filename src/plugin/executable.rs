--- conflicted
+++ resolved
@@ -38,17 +38,17 @@
 }
 
 impl<'lua, 'a> ExecutableLua {
-<<<<<<< HEAD
-    pub fn new(path: PathBuf, package_paths: &[PathBuf], unsafe_mode: bool) -> Self {
+    pub fn new(
+        path: PathBuf,
+        package_paths: &[PathBuf],
+        sdk: Rc<Vec<SdkEntry>>,
+        unsafe_mode: bool,
+    ) -> Self {
         let lua = if unsafe_mode {
             unsafe { Lua::unsafe_new() }
         } else {
             Lua::new()
         };
-=======
-    pub fn new(path: PathBuf, package_paths: &[PathBuf], sdk: Rc<Vec<SdkEntry>>) -> Self {
-        let lua = Lua::new();
->>>>>>> 258c55a5
         let paths: String = package_paths
             .iter()
             .filter_map(|p| p.to_str())
@@ -306,7 +306,7 @@
             .raw_get("package")
             .context("Failed to get lua package table.")?;
         let loaders: Table = package
-            .raw_get("searchers")
+            .raw_get("loaders")
             .context("Failed to get lua searchers table.")?;
 
         loaders
