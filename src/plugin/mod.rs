--- conflicted
+++ resolved
@@ -68,12 +68,10 @@
     pub dependents: Option<(Vec<PathBuf>, Vec<PathBuf>)>,
     /// package paths
     pub package_paths: Vec<PathBuf>,
-<<<<<<< HEAD
     /// Unsafe mode enabled for this plugin
     pub unsafe_mode: bool,
-=======
+    /// List of sdk modules to load
     pub sdk_dependencies: Rc<Vec<SdkEntry>>,
->>>>>>> 258c55a5
 }
 
 impl Plugin {
@@ -86,13 +84,7 @@
             priority: 0,
             dependents: None,
             package_paths: vec![],
-<<<<<<< HEAD
             unsafe_mode: false,
-        }
-    }
-    pub fn load(&self) -> anyhow::Result<ExecutableLua> {
-        let mut exe = ExecutableLua::new(self.path.clone(), &self.package_paths, self.unsafe_mode);
-=======
             sdk_dependencies: Rc::new(Vec::default()),
         }
     }
@@ -101,8 +93,8 @@
             self.path.clone(),
             &self.package_paths,
             Rc::clone(&self.sdk_dependencies),
+            self.unsafe_mode,
         );
->>>>>>> 258c55a5
         exe.set_build_step(self.step);
         exe.load_sdk_loader()
             .context("Failed to inject LABt android sdk loader to lua require module.")?;
